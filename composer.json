--- conflicted
+++ resolved
@@ -27,13 +27,8 @@
         "php": "~7.4|^8.0|^8.1"
     },
     "require-dev": {
-<<<<<<< HEAD
-        "phpunit/phpunit": "~9.5",
+        "phpunit/phpunit": "~9.6",
         "squizlabs/php_codesniffer": "^3.7"
-=======
-        "phpunit/phpunit": "~9.6",
-        "squizlabs/php_codesniffer": "~2.6"
->>>>>>> f6e4810c
     },
     "autoload":     {
         "psr-0": {
